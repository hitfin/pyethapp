--- conflicted
+++ resolved
@@ -100,9 +100,5 @@
 
 @receiver(signals.new_blocks_received)
 def new_blocks_received_handler(sender, blocks, **kwargs):
-<<<<<<< HEAD
-        chain_manager.request_queue(('add_blocks', blocks))
-=======
     logger.debug("received blocks: %r" %([rlp_hash_hex(b) for b in blocks]))
-    chain_manager.request_queue.put(('add_blocks', blocks))
->>>>>>> 953932b2
+    chain_manager.request_queue.put(('add_blocks', blocks))